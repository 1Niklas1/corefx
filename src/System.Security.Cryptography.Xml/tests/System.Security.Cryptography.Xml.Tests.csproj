--- conflicted
+++ resolved
@@ -11,13 +11,9 @@
   <ItemGroup>
     <Compile Include="AssertCrypto.cs" />
     <Compile Include="CipherDataTests.cs" />
-<<<<<<< HEAD
-    <Compile Include="DataObjectTest.cs" />
+    <Compile Include="DataObjectTests.cs" />
     <Compile Include="DataReferenceTest.cs" />
     <Compile Include="DSAKeyValueTest.cs" />
-=======
-    <Compile Include="DataObjectTests.cs" />
->>>>>>> ed8d45b2
     <Compile Include="DsaKeyValueTests.cs" />
     <Compile Include="EncryptedXmlEqualityComparer.cs" />
     <Compile Include="EncryptedXmlTest.cs" />
