--- conflicted
+++ resolved
@@ -4,11 +4,8 @@
   <!-- The command-line doesn't need it, but the IDE does.                    -->
   <packageSources>
     <clear/>
-<<<<<<< HEAD
     <add key="myget.org dotnet-core-dev-api" value="https://dotnet.myget.org/F/dotnet-core-dev-api/api/v3/index.json" />
-=======
     <add key="myget.org dotnet-buildtools" value="https://dotnet.myget.org/F/dotnet-buildtools/api/v3/index.json" />
->>>>>>> 9b04bcb1
     <add key="myget.org dotnet-core" value="https://dotnet.myget.org/F/dotnet-core/api/v3/index.json" />
     <add key="nuget.org" value="https://www.nuget.org/api/v2/" />
   </packageSources>
