--- conflicted
+++ resolved
@@ -1,38 +1,26 @@
 {
-  "dependencies": {
-    "Microsoft.NETCore.Platforms": "1.0.2-beta-24512-01",
-    "System.Collections": "4.0.0",
-    "System.Diagnostics.Contracts": "4.0.0",
-    "System.Diagnostics.Debug": "4.0.0",
-    "System.Diagnostics.Tools": "4.0.0",
-    "System.Dynamic.Runtime": "4.0.0",
-    "System.Linq": "4.0.0",
-    "System.Resources.ResourceManager": "4.0.0",
-    "System.Runtime": "4.0.0",
-    "System.Runtime.Extensions": "4.0.0",
-    "System.Runtime.Serialization.Primitives": "4.0.0",
-    "System.Threading": "4.0.0",
-    "System.Threading.Tasks": "4.0.0"
-  },
   "frameworks": {
     "netstandard1.1": {
       "dependencies": {
-<<<<<<< HEAD
-=======
         "Microsoft.NETCore.Platforms": "4.3.0-beta-devapi-24512-01",
         "System.Collections": "4.0.0",
->>>>>>> 5f43b863
         "System.Collections.Concurrent": "4.0.0",
-        "System.Diagnostics.Tracing": "4.0.0"
+        "System.Diagnostics.Contracts": "4.0.0",
+        "System.Diagnostics.Debug": "4.0.0",
+        "System.Diagnostics.Tools": "4.0.0",
+        "System.Diagnostics.Tracing": "4.0.0",
+        "System.Dynamic.Runtime": "4.0.0",
+        "System.Linq": "4.0.0",
+        "System.Resources.ResourceManager": "4.0.0",
+        "System.Runtime": "4.0.0",
+        "System.Runtime.Extensions": "4.0.0",
+        "System.Runtime.Serialization.Primitives": "4.0.0",
+        "System.Threading": "4.0.0",
+        "System.Threading.Tasks": "4.0.0"
       },
       "imports": [
         "dotnet5.2"
       ]
-    },
-    "netstandard1.0": {
-      "imports": [
-        "dotnet5.1"
-      ]
     }
   }
 }