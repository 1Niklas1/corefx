--- conflicted
+++ resolved
@@ -1144,11 +1144,6 @@
                 _sessionRecoveryRequested = true;
             }
 
-<<<<<<< HEAD
-            // The GLOBALTRANSACTIONS and UTF8 support features are implicitly requested
-            requestedFeatures |= TdsEnums.FeatureExtension.GlobalTransactions | TdsEnums.FeatureExtension.UTF8Support ;
-            _parser.TdsLogin(login, requestedFeatures, _recoverySessionData);
-=======
             if (_accessTokenInBytes != null)
             {
                 requestedFeatures |= TdsEnums.FeatureExtension.FedAuth;
@@ -1162,10 +1157,9 @@
                 _federatedAuthenticationRequested = true;
             }
 
-            // The GLOBALTRANSACTIONS feature is implicitly requested
-            requestedFeatures |= TdsEnums.FeatureExtension.GlobalTransactions;
+            // The GLOBALTRANSACTIONS and UTF8 support features are implicitly requested
+            requestedFeatures |= TdsEnums.FeatureExtension.GlobalTransactions | TdsEnums.FeatureExtension.UTF8Support;
             _parser.TdsLogin(login, requestedFeatures, _recoverySessionData, _fedAuthFeatureExtensionData);
->>>>>>> 465e7c15
         }
 
         private void LoginFailure()
